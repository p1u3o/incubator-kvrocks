--- conflicted
+++ resolved
@@ -1909,23 +1909,6 @@
   std::optional<uint64_t> entries_added_;
 };
 
-<<<<<<< HEAD
-REDIS_REGISTER_COMMANDS(
-    // MakeCmdAttr<CommandXAck>("xack", -4, "write no-dbsize-check", 1, 1, 1),
-    MakeCmdAttr<CommandXAdd>("xadd", -5, "write", 1, 1, 1),
-    MakeCmdAttr<CommandXDel>("xdel", -3, "write no-dbsize-check", 1, 1, 1),
-    // MakeCmdAttr<CommandXClaim>("xclaim", -6, "write", 1, 1, 1),
-    // MakeCmdAttr<CommandAutoClaim>("xautoclaim", -6, "write", 1, 1, 1),
-    // MakeCmdAttr<CommandXGroup>("xgroup", -4, "write", 2, 2, 1),
-    MakeCmdAttr<CommandXLen>("xlen", -2, "read-only", 1, 1, 1),
-    MakeCmdAttr<CommandXInfo>("xinfo", -2, "read-only", 0, 0, 0),
-    MakeCmdAttr<CommandXRange>("xrange", -4, "read-only", 1, 1, 1),
-    MakeCmdAttr<CommandXRevRange>("xrevrange", -2, "read-only", 1, 1, 1),
-    MakeCmdAttr<CommandXRead>("xread", -4, "read-only", 0, 0, 0),
-    // MakeCmdAttr<CommandXReadGroup>("xreadgroup", -7, "write", 0, 0, 0),
-    MakeCmdAttr<CommandXTrim>("xtrim", -4, "write no-dbsize-check", 1, 1, 1),
-    MakeCmdAttr<CommandXSetId>("xsetid", -3, "write", 1, 1, 1))
-=======
 REDIS_REGISTER_COMMANDS(Stream, MakeCmdAttr<CommandXAck>("xack", -4, "write no-dbsize-check", 1, 1, 1),
                         MakeCmdAttr<CommandXAdd>("xadd", -5, "write", 1, 1, 1),
                         MakeCmdAttr<CommandXDel>("xdel", -3, "write no-dbsize-check", 1, 1, 1),
@@ -1942,6 +1925,5 @@
                                                        CommandXReadGroup::keyRangeGen),
                         MakeCmdAttr<CommandXTrim>("xtrim", -4, "write no-dbsize-check", 1, 1, 1),
                         MakeCmdAttr<CommandXSetId>("xsetid", -3, "write", 1, 1, 1))
->>>>>>> 698c3d4c
 
 }  // namespace redis