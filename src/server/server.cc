/*
 * Licensed to the Apache Software Foundation (ASF) under one
 * or more contributor license agreements.  See the NOTICE file
 * distributed with this work for additional information
 * regarding copyright ownership.  The ASF licenses this file
 * to you under the Apache License, Version 2.0 (the
 * "License"); you may not use this file except in compliance
 * with the License.  You may obtain a copy of the License at
 *
 *   http://www.apache.org/licenses/LICENSE-2.0
 *
 * Unless required by applicable law or agreed to in writing,
 * software distributed under the License is distributed on an
 * "AS IS" BASIS, WITHOUT WARRANTIES OR CONDITIONS OF ANY
 * KIND, either express or implied.  See the License for the
 * specific language governing permissions and limitations
 * under the License.
 *
 */

#include "server.h"

#include <glog/logging.h>
#include <rocksdb/convenience.h>
#include <rocksdb/statistics.h>
#include <sys/resource.h>
#include <sys/statvfs.h>
#include <sys/utsname.h>

#include <atomic>
#include <cstdint>
#include <functional>
#include <iomanip>
#include <jsoncons/json.hpp>
#include <memory>
#include <mutex>
#include <shared_mutex>
#include <utility>

#include "commands/commander.h"
#include "config.h"
#include "config/config.h"
#include "fmt/format.h"
#include "redis_connection.h"
#include "storage/compaction_checker.h"
#include "storage/redis_db.h"
#include "storage/scripting.h"
#include "storage/storage.h"
#include "string_util.h"
#include "thread_util.h"
#include "time_util.h"
#include "version.h"
#include "worker.h"

Server::Server(engine::Storage *storage, Config *config)
    : storage(storage),
      indexer(storage),
      index_mgr(&indexer, storage),
      start_time_secs_(util::GetTimeStamp()),
      config_(config),
      namespace_(storage) {
  // init commands stats here to prevent concurrent insert, and cause core
  auto commands = redis::CommandTable::GetOriginal();
  for (const auto &iter : *commands) {
    stats.commands_stats[iter.first].calls = 0;
    stats.commands_stats[iter.first].latency = 0;
  }

  // init cursor_dict_
  cursor_dict_ = std::make_unique<CursorDictType>();

#ifdef ENABLE_OPENSSL
  // init ssl context
  if (config->tls_port || config->tls_replication) {
    ssl_ctx = CreateSSLContext(config);
    if (!ssl_ctx) {
      exit(1);
    }
  }
#endif

  // Init cluster
  cluster = std::make_unique<Cluster>(this, config_->binds, config_->port);

  // init shard pub/sub channels
  pubsub_shard_channels_.resize(config->cluster_enabled ? HASH_SLOTS_SIZE : 1);

  for (int i = 0; i < config->workers; i++) {
    auto worker = std::make_unique<Worker>(this, config);
    // multiple workers can't listen to the same unix socket, so
    // listen unix socket only from a single worker - the first one
    if (!config->unixsocket.empty() && i == 0) {
      Status s = worker->ListenUnixSocket(config->unixsocket, config->unixsocketperm, config->backlog);
      if (!s.IsOK()) {
        LOG(ERROR) << "[server] Failed to listen on unix socket: " << config->unixsocket << ". Error: " << s.Msg();
        exit(1);
      }
      LOG(INFO) << "[server] Listening on unix socket: " << config->unixsocket;
    }
    worker_threads_.emplace_back(std::make_unique<WorkerThread>(std::move(worker)));
  }

  AdjustOpenFilesLimit();
  slow_log_.SetMaxEntries(config->slowlog_max_len);
  perf_log_.SetMaxEntries(config->profiling_sample_record_max_len);
  lua_ = lua::CreateState(this);
}

Server::~Server() {
  DisconnectSlaves();
  // Wait for all fetch file threads stop and exit and force destroy the server after 60s.
  int counter = 0;
  while (GetFetchFileThreadNum() != 0) {
    usleep(100000);
    if (++counter == 600) {
      LOG(WARNING) << "[server] Will force destroy the server after waiting 60s, leave " << GetFetchFileThreadNum()
                   << " fetch file threads are still running";
      break;
    }
  }

  for (auto &worker_thread : worker_threads_) {
    worker_thread.reset();
  }
  cleanupExitedWorkerThreads(true /* force */);
  CleanupExitedSlaves();

  lua::DestroyState(lua_);
}

// Kvrocks threads list:
// - Work-thread: process client's connections and requests
// - Task-runner: one thread pool, handle some jobs that may freeze server if run directly
// - Cron-thread: server's crontab, clean backups, resize sst and memtable size
// - Compaction-checker: active compaction according to collected statistics
// - Replication-thread: replicate incremental stream from master if in slave role, there
//   are some dynamic threads to fetch files when full sync.
//     - fetch-file-thread: fetch SST files from master
// - Feed-slave-thread: feed data to slaves if having slaves, but there also are some dynamic
//   threads when full sync, TODO(@shooterit) we should manage this threads uniformly.
//     - feed-replica-data-info: generate checkpoint and send files list when full sync
//     - feed-replica-file: send SST files when slaves ask for full sync
Status Server::Start() {
  auto s = namespace_.LoadAndRewrite();
  if (!s.IsOK()) {
    return s;
  }
  if (!config_->master_host.empty()) {
    s = AddMaster(config_->master_host, static_cast<uint32_t>(config_->master_port), false);
    if (!s.IsOK()) return s;
  } else {
    // Generate new replication id if not a replica
    s = storage->ShiftReplId();
    if (!s.IsOK()) {
      return s.Prefixed("failed to shift replication id");
    }
  }

  if (!config_->cluster_enabled) {
    GET_OR_RET(index_mgr.Load(kDefaultNamespace));
    for (auto [_, ns] : namespace_.List()) {
      GET_OR_RET(index_mgr.Load(ns));
    }
  }

  if (config_->cluster_enabled) {
    if (config_->persist_cluster_nodes_enabled) {
      auto s = cluster->LoadClusterNodes(config_->NodesFilePath());
      if (!s.IsOK()) {
        return s.Prefixed("failed to load cluster nodes info");
      }
    }
    // Create objects used for slot migration
    slot_migrator = std::make_unique<SlotMigrator>(this);
    auto s = slot_migrator->CreateMigrationThread();
    if (!s.IsOK()) {
      return s.Prefixed("failed to create migration thread");
    }

    slot_import = std::make_unique<SlotImport>(this);
  }

  for (const auto &worker : worker_threads_) {
    worker->Start();
  }

  if (auto s = task_runner_.Start(); !s) {
    LOG(WARNING) << "Failed to start task runner: " << s.Msg();
  }
  // setup server cron thread
  cron_thread_ = GET_OR_RET(util::CreateThread("server-cron", [this] { this->cron(); }));

  compaction_checker_thread_ = GET_OR_RET(util::CreateThread("compact-check", [this] {
    uint64_t counter = 0;
    int64_t last_compact_date = 0;
    CompactionChecker compaction_checker{this->storage};

    while (!stop_) {
      // Sleep first
      std::this_thread::sleep_for(std::chrono::milliseconds(100));

      // To guarantee accessing DB safely
      auto guard = storage->ReadLockGuard();
      if (storage->IsClosing()) continue;

      if (!is_loading_ && ++counter % 600 == 0  // check every minute
          && config_->compaction_checker_cron.IsEnabled()) {
        auto t_now = static_cast<time_t>(util::GetTimeStamp());
        std::tm now{};
        localtime_r(&t_now, &now);
        if (config_->compaction_checker_cron.IsTimeMatch(&now)) {
          const auto &column_family_list = engine::ColumnFamilyConfigs::ListAllColumnFamilies();
          for (auto &column_family : column_family_list) {
            compaction_checker.PickCompactionFilesForCf(column_family);
          }
        }
        // compact once per day
        auto now_hours = t_now / 3600;
        if (now_hours != 0 && last_compact_date != now_hours / 24) {
          last_compact_date = now_hours / 24;
          compaction_checker.CompactPropagateAndPubSubFiles();
        }
      }
    }
  }));

  memory_startup_use_.store(Stats::GetMemoryRSS(), std::memory_order_relaxed);
  LOG(INFO) << "[server] Ready to accept connections";

  return Status::OK();
}

void Server::Stop() {
  stop_ = true;

  slaveof_mu_.lock();
  if (replication_thread_) replication_thread_->Stop();
  slaveof_mu_.unlock();

  for (const auto &worker : worker_threads_) {
    worker->Stop(0 /* immediately terminate  */);
  }

  rocksdb::CancelAllBackgroundWork(storage->GetDB(), true);
  task_runner_.Cancel();
}

void Server::Join() {
  if (auto s = util::ThreadJoin(cron_thread_); !s) {
    LOG(WARNING) << "Cron thread operation failed: " << s.Msg();
  }
  if (auto s = util::ThreadJoin(compaction_checker_thread_); !s) {
    LOG(WARNING) << "Compaction checker thread operation failed: " << s.Msg();
  }
  if (auto s = task_runner_.Join(); !s) {
    LOG(WARNING) << s.Msg();
  }
  for (const auto &worker : worker_threads_) {
    worker->Join();
  }
}

Status Server::AddMaster(const std::string &host, uint32_t port, bool force_reconnect) {
  std::lock_guard<std::mutex> guard(slaveof_mu_);

  // Don't check host and port if 'force_reconnect' argument is set to true
  if (!force_reconnect && !master_host_.empty() && master_host_ == host && master_port_ == port) {
    return Status::OK();
  }

  // Master is changed
  if (!master_host_.empty()) {
    if (replication_thread_) replication_thread_->Stop();
    replication_thread_ = nullptr;
  }

  // For master using old version, it uses replication thread to implement
  // replication, and uses 'listen-port + 1' as thread listening port.
  uint32_t master_listen_port = port;
  if (GetConfig()->master_use_repl_port) master_listen_port += 1;

  replication_thread_ = std::make_unique<ReplicationThread>(host, master_listen_port, this);
  auto s = replication_thread_->Start([this]() { PrepareRestoreDB(); },
                                      [this]() {
                                        this->is_loading_ = false;
                                        if (auto s = task_runner_.Start(); !s) {
                                          LOG(WARNING) << "Failed to start task runner: " << s.Msg();
                                        }
                                      });
  if (s.IsOK()) {
    master_host_ = host;
    master_port_ = port;
    config_->SetMaster(host, port);
  } else {
    replication_thread_ = nullptr;
  }
  return s;
}

Status Server::RemoveMaster() {
  std::lock_guard<std::mutex> guard(slaveof_mu_);

  if (!master_host_.empty()) {
    master_host_.clear();
    master_port_ = 0;
    config_->ClearMaster();
    if (replication_thread_) {
      replication_thread_->Stop();
      replication_thread_ = nullptr;
    }
    return storage->ShiftReplId();
  }
  return Status::OK();
}

Status Server::AddSlave(redis::Connection *conn, rocksdb::SequenceNumber next_repl_seq) {
  auto t = std::make_unique<FeedSlaveThread>(this, conn, next_repl_seq);
  auto s = t->Start();
  if (!s.IsOK()) {
    return s;
  }

  std::lock_guard<std::mutex> lg(slave_threads_mu_);
  slave_threads_.emplace_back(std::move(t));
  return Status::OK();
}

void Server::DisconnectSlaves() {
  std::lock_guard<std::mutex> lg(slave_threads_mu_);

  for (auto &slave_thread : slave_threads_) {
    if (!slave_thread->IsStopped()) slave_thread->Stop();
  }

  while (!slave_threads_.empty()) {
    auto slave_thread = std::move(slave_threads_.front());
    slave_threads_.pop_front();
    slave_thread->Join();
  }
}

void Server::CleanupExitedSlaves() {
  std::lock_guard<std::mutex> lg(slave_threads_mu_);

  for (auto it = slave_threads_.begin(); it != slave_threads_.end();) {
    if ((*it)->IsStopped()) {
      auto thread = std::move(*it);
      it = slave_threads_.erase(it);
      thread->Join();
    } else {
      ++it;
    }
  }
}

void Server::FeedMonitorConns(redis::Connection *conn, const std::vector<std::string> &tokens) {
  if (monitor_clients_ <= 0) return;

  auto now_us = util::GetTimeStampUS();
  std::string output =
      fmt::format("{}.{} [{} {}]", now_us / 1000000, now_us % 1000000, conn->GetNamespace(), conn->GetAddr());
  for (const auto &token : tokens) {
    output += " \"";
    output += util::EscapeString(token);
    output += "\"";
  }

  for (const auto &worker_thread : worker_threads_) {
    auto worker = worker_thread->GetWorker();
    worker->FeedMonitorConns(conn, redis::SimpleString(output));
  }
}

int Server::PublishMessage(const std::string &channel, const std::string &msg) {
  int cnt = 0;
  int index = 0;

  pubsub_channels_mu_.lock();

  std::vector<ConnContext> to_publish_conn_ctxs;
  if (auto iter = pubsub_channels_.find(channel); iter != pubsub_channels_.end()) {
    for (const auto &conn_ctx : iter->second) {
      to_publish_conn_ctxs.emplace_back(conn_ctx);
    }
  }

  // The patterns variable records the pattern of connections
  std::vector<std::string> patterns;
  std::vector<ConnContext> to_publish_patterns_conn_ctxs;
  for (const auto &iter : pubsub_patterns_) {
    if (util::StringMatch(iter.first, channel, 0)) {
      for (const auto &conn_ctx : iter.second) {
        to_publish_patterns_conn_ctxs.emplace_back(conn_ctx);
        patterns.emplace_back(iter.first);
      }
    }
  }
  pubsub_channels_mu_.unlock();

  std::string channel_reply;
  channel_reply.append(redis::MultiLen(3));
  channel_reply.append(redis::BulkString("message"));
  channel_reply.append(redis::BulkString(channel));
  channel_reply.append(redis::BulkString(msg));
  for (const auto &conn_ctx : to_publish_conn_ctxs) {
    auto s = conn_ctx.owner->Reply(conn_ctx.fd, channel_reply);
    if (s.IsOK()) {
      cnt++;
    }
  }

  // We should publish corresponding pattern and message for connections
  for (const auto &conn_ctx : to_publish_patterns_conn_ctxs) {
    std::string pattern_reply;
    pattern_reply.append(redis::MultiLen(4));
    pattern_reply.append(redis::BulkString("pmessage"));
    pattern_reply.append(redis::BulkString(patterns[index++]));
    pattern_reply.append(redis::BulkString(channel));
    pattern_reply.append(redis::BulkString(msg));
    auto s = conn_ctx.owner->Reply(conn_ctx.fd, pattern_reply);
    if (s.IsOK()) {
      cnt++;
    }
  }

  return cnt;
}

void Server::SubscribeChannel(const std::string &channel, redis::Connection *conn) {
  std::lock_guard<std::mutex> guard(pubsub_channels_mu_);

  auto conn_ctx = ConnContext(conn->Owner(), conn->GetFD());
  if (auto iter = pubsub_channels_.find(channel); iter == pubsub_channels_.end()) {
    pubsub_channels_.emplace(channel, std::list<ConnContext>{conn_ctx});
  } else {
    iter->second.emplace_back(conn_ctx);
  }
}

void Server::UnsubscribeChannel(const std::string &channel, redis::Connection *conn) {
  std::lock_guard<std::mutex> guard(pubsub_channels_mu_);

  auto iter = pubsub_channels_.find(channel);
  if (iter == pubsub_channels_.end()) {
    return;
  }

  for (const auto &conn_ctx : iter->second) {
    if (conn->GetFD() == conn_ctx.fd && conn->Owner() == conn_ctx.owner) {
      iter->second.remove(conn_ctx);
      if (iter->second.empty()) {
        pubsub_channels_.erase(iter);
      }
      break;
    }
  }
}

void Server::GetChannelsByPattern(const std::string &pattern, std::vector<std::string> *channels) {
  std::lock_guard<std::mutex> guard(pubsub_channels_mu_);

  for (const auto &iter : pubsub_channels_) {
    if (pattern.empty() || util::StringMatch(pattern, iter.first, 0)) {
      channels->emplace_back(iter.first);
    }
  }
}

void Server::ListChannelSubscribeNum(const std::vector<std::string> &channels,
                                     std::vector<ChannelSubscribeNum> *channel_subscribe_nums) {
  std::lock_guard<std::mutex> guard(pubsub_channels_mu_);

  for (const auto &chan : channels) {
    if (auto iter = pubsub_channels_.find(chan); iter != pubsub_channels_.end()) {
      channel_subscribe_nums->emplace_back(ChannelSubscribeNum{iter->first, iter->second.size()});
    } else {
      channel_subscribe_nums->emplace_back(ChannelSubscribeNum{chan, 0});
    }
  }
}

void Server::PSubscribeChannel(const std::string &pattern, redis::Connection *conn) {
  std::lock_guard<std::mutex> guard(pubsub_channels_mu_);

  auto conn_ctx = ConnContext(conn->Owner(), conn->GetFD());
  if (auto iter = pubsub_patterns_.find(pattern); iter == pubsub_patterns_.end()) {
    pubsub_patterns_.emplace(pattern, std::list<ConnContext>{conn_ctx});
  } else {
    iter->second.emplace_back(conn_ctx);
  }
}

void Server::PUnsubscribeChannel(const std::string &pattern, redis::Connection *conn) {
  std::lock_guard<std::mutex> guard(pubsub_channels_mu_);

  auto iter = pubsub_patterns_.find(pattern);
  if (iter == pubsub_patterns_.end()) {
    return;
  }

  for (const auto &conn_ctx : iter->second) {
    if (conn->GetFD() == conn_ctx.fd && conn->Owner() == conn_ctx.owner) {
      iter->second.remove(conn_ctx);
      if (iter->second.empty()) {
        pubsub_patterns_.erase(iter);
      }
      break;
    }
  }
}

void Server::SSubscribeChannel(const std::string &channel, redis::Connection *conn, uint16_t slot) {
  assert((config_->cluster_enabled && slot < HASH_SLOTS_SIZE) || slot == 0);
  std::lock_guard<std::mutex> guard(pubsub_shard_channels_mu_);

  auto conn_ctx = ConnContext(conn->Owner(), conn->GetFD());
  if (auto iter = pubsub_shard_channels_[slot].find(channel); iter == pubsub_shard_channels_[slot].end()) {
    pubsub_shard_channels_[slot].emplace(channel, std::list<ConnContext>{conn_ctx});
  } else {
    iter->second.emplace_back(conn_ctx);
  }
}

void Server::SUnsubscribeChannel(const std::string &channel, redis::Connection *conn, uint16_t slot) {
  assert((config_->cluster_enabled && slot < HASH_SLOTS_SIZE) || slot == 0);
  std::lock_guard<std::mutex> guard(pubsub_shard_channels_mu_);

  auto iter = pubsub_shard_channels_[slot].find(channel);
  if (iter == pubsub_shard_channels_[slot].end()) {
    return;
  }

  for (const auto &conn_ctx : iter->second) {
    if (conn->GetFD() == conn_ctx.fd && conn->Owner() == conn_ctx.owner) {
      iter->second.remove(conn_ctx);
      if (iter->second.empty()) {
        pubsub_shard_channels_[slot].erase(iter);
      }
      break;
    }
  }
}

void Server::GetSChannelsByPattern(const std::string &pattern, std::vector<std::string> *channels) {
  std::lock_guard<std::mutex> guard(pubsub_shard_channels_mu_);

  for (const auto &shard_channels : pubsub_shard_channels_) {
    for (const auto &iter : shard_channels) {
      if (pattern.empty() || util::StringMatch(pattern, iter.first, 0)) {
        channels->emplace_back(iter.first);
      }
    }
  }
}

void Server::ListSChannelSubscribeNum(const std::vector<std::string> &channels,
                                      std::vector<ChannelSubscribeNum> *channel_subscribe_nums) {
  std::lock_guard<std::mutex> guard(pubsub_shard_channels_mu_);

  for (const auto &chan : channels) {
    uint16_t slot = config_->cluster_enabled ? GetSlotIdFromKey(chan) : 0;
    if (auto iter = pubsub_shard_channels_[slot].find(chan); iter != pubsub_shard_channels_[slot].end()) {
      channel_subscribe_nums->emplace_back(ChannelSubscribeNum{iter->first, iter->second.size()});
    } else {
      channel_subscribe_nums->emplace_back(ChannelSubscribeNum{chan, 0});
    }
  }
}

void Server::BlockOnKey(const std::string &key, redis::Connection *conn) {
  std::lock_guard<std::mutex> guard(blocking_keys_mu_);

  auto conn_ctx = ConnContext(conn->Owner(), conn->GetFD());

  if (auto iter = blocking_keys_.find(key); iter == blocking_keys_.end()) {
    blocking_keys_.emplace(key, std::list<ConnContext>{conn_ctx});
  } else {
    iter->second.emplace_back(conn_ctx);
  }

  IncrBlockedClientNum();
}

void Server::UnblockOnKey(const std::string &key, redis::Connection *conn) {
  std::lock_guard<std::mutex> guard(blocking_keys_mu_);

  auto iter = blocking_keys_.find(key);
  if (iter == blocking_keys_.end()) {
    return;
  }

  for (const auto &conn_ctx : iter->second) {
    if (conn->GetFD() == conn_ctx.fd && conn->Owner() == conn_ctx.owner) {
      iter->second.remove(conn_ctx);
      if (iter->second.empty()) {
        blocking_keys_.erase(iter);
      }
      break;
    }
  }

  DecrBlockedClientNum();
}

void Server::BlockOnStreams(const std::vector<std::string> &keys, const std::vector<redis::StreamEntryID> &entry_ids,
                            redis::Connection *conn) {
  std::lock_guard<std::mutex> guard(blocked_stream_consumers_mu_);

  IncrBlockedClientNum();

  for (size_t i = 0; i < keys.size(); ++i) {
    auto consumer = std::make_shared<StreamConsumer>(conn->Owner(), conn->GetFD(), conn->GetNamespace(), entry_ids[i]);
    if (auto iter = blocked_stream_consumers_.find(keys[i]); iter == blocked_stream_consumers_.end()) {
      std::set<std::shared_ptr<StreamConsumer>> consumers;
      consumers.insert(consumer);
      blocked_stream_consumers_.emplace(keys[i], consumers);
    } else {
      iter->second.insert(consumer);
    }
  }
}

void Server::UnblockOnStreams(const std::vector<std::string> &keys, redis::Connection *conn) {
  std::lock_guard<std::mutex> guard(blocked_stream_consumers_mu_);

  DecrBlockedClientNum();

  for (const auto &key : keys) {
    auto iter = blocked_stream_consumers_.find(key);
    if (iter == blocked_stream_consumers_.end()) {
      continue;
    }

    for (auto it = iter->second.begin(); it != iter->second.end();) {
      const auto &consumer = *it;
      if (conn->GetFD() == consumer->fd && conn->Owner() == consumer->owner) {
        iter->second.erase(it);
        if (iter->second.empty()) {
          blocked_stream_consumers_.erase(iter);
        }
        break;
      }
      ++it;
    }
  }
}

void Server::WakeupBlockingConns(const std::string &key, size_t n_conns) {
  std::lock_guard<std::mutex> guard(blocking_keys_mu_);

  auto iter = blocking_keys_.find(key);
  if (iter == blocking_keys_.end() || iter->second.empty()) {
    return;
  }

  while (n_conns-- && !iter->second.empty()) {
    auto conn_ctx = iter->second.front();
    auto s = conn_ctx.owner->EnableWriteEvent(conn_ctx.fd);
    if (!s.IsOK()) {
      LOG(ERROR) << "[server] Failed to enable write event on blocked client " << conn_ctx.fd << ": " << s.Msg();
    }
    iter->second.pop_front();
  }
}

void Server::OnEntryAddedToStream(const std::string &ns, const std::string &key, const redis::StreamEntryID &entry_id) {
  std::lock_guard<std::mutex> guard(blocked_stream_consumers_mu_);

  auto iter = blocked_stream_consumers_.find(key);
  if (iter == blocked_stream_consumers_.end() || iter->second.empty()) {
    return;
  }

  for (auto it = iter->second.begin(); it != iter->second.end();) {
    auto consumer = *it;
    if (consumer->ns == ns && entry_id > consumer->last_consumed_id) {
      auto s = consumer->owner->EnableWriteEvent(consumer->fd);
      if (!s.IsOK()) {
        LOG(ERROR) << "[server] Failed to enable write event on blocked stream consumer " << consumer->fd << ": "
                   << s.Msg();
      }
      it = iter->second.erase(it);
    } else {
      ++it;
    }
  }
}

void Server::updateCachedTime() { unix_time_secs.store(util::GetTimeStamp()); }

int Server::IncrClientNum() {
  total_clients_.fetch_add(1, std::memory_order_relaxed);
  return connected_clients_.fetch_add(1, std::memory_order_relaxed);
}

int Server::DecrClientNum() { return connected_clients_.fetch_sub(1, std::memory_order_relaxed); }

int Server::IncrMonitorClientNum() { return monitor_clients_.fetch_add(1, std::memory_order_relaxed); }

int Server::DecrMonitorClientNum() { return monitor_clients_.fetch_sub(1, std::memory_order_relaxed); }

int Server::IncrBlockedClientNum() { return blocked_clients_.fetch_add(1, std::memory_order_relaxed); }

int Server::DecrBlockedClientNum() { return blocked_clients_.fetch_sub(1, std::memory_order_relaxed); }

std::shared_lock<std::shared_mutex> Server::WorkConcurrencyGuard() {
  return std::shared_lock(works_concurrency_rw_lock_);
}

std::unique_lock<std::shared_mutex> Server::WorkExclusivityGuard() {
  return std::unique_lock(works_concurrency_rw_lock_);
}

uint64_t Server::GetClientID() { return client_id_.fetch_add(1, std::memory_order_relaxed); }

void Server::recordInstantaneousMetrics() {
  auto rocksdb_stats = storage->GetDB()->GetDBOptions().statistics;
  stats.TrackInstantaneousMetric(STATS_METRIC_COMMAND, stats.total_calls);
  stats.TrackInstantaneousMetric(STATS_METRIC_NET_INPUT, stats.in_bytes);
  stats.TrackInstantaneousMetric(STATS_METRIC_NET_OUTPUT, stats.out_bytes);
  stats.TrackInstantaneousMetric(STATS_METRIC_ROCKSDB_PUT,
                                 rocksdb_stats->getTickerCount(rocksdb::Tickers::NUMBER_KEYS_WRITTEN));
  stats.TrackInstantaneousMetric(STATS_METRIC_ROCKSDB_GET,
                                 rocksdb_stats->getTickerCount(rocksdb::Tickers::NUMBER_KEYS_READ));
  stats.TrackInstantaneousMetric(STATS_METRIC_ROCKSDB_MULTIGET,
                                 rocksdb_stats->getTickerCount(rocksdb::Tickers::NUMBER_MULTIGET_KEYS_READ));
  stats.TrackInstantaneousMetric(STATS_METRIC_ROCKSDB_SEEK,
                                 rocksdb_stats->getTickerCount(rocksdb::Tickers::NUMBER_DB_SEEK));
  stats.TrackInstantaneousMetric(STATS_METRIC_ROCKSDB_NEXT,
                                 rocksdb_stats->getTickerCount(rocksdb::Tickers::NUMBER_DB_NEXT));
  stats.TrackInstantaneousMetric(STATS_METRIC_ROCKSDB_PREV,
                                 rocksdb_stats->getTickerCount(rocksdb::Tickers::NUMBER_DB_PREV));
}

void Server::cron() {
  uint64_t counter = 0;
  while (!stop_) {
    // Sleep first
    std::this_thread::sleep_for(std::chrono::milliseconds(100));

    // To guarantee accessing DB safely
    auto guard = storage->ReadLockGuard();
    if (storage->IsClosing()) continue;

    updateCachedTime();
    counter++;

    if (is_loading_) {
      // We need to skip the cron operations since `is_loading_` means the db is restoring,
      // and the db pointer will be modified after that. It will panic if we use the db pointer
      // before the new db was reopened.
      continue;
    }

    // check every 20s (use 20s instead of 60s so that cron will execute in critical condition)
    if (counter != 0 && counter % 200 == 0) {
      auto t = static_cast<time_t>(util::GetTimeStamp());
      std::tm now{};
      localtime_r(&t, &now);
      // disable compaction cron when the compaction checker was enabled
      if (!config_->compaction_checker_cron.IsEnabled() && config_->compact_cron.IsEnabled() &&
          config_->compact_cron.IsTimeMatch(&now)) {
        Status s = AsyncCompactDB();
        LOG(INFO) << "[server] Schedule to compact the db, result: " << s.Msg();
      }
      if (config_->bgsave_cron.IsEnabled() && config_->bgsave_cron.IsTimeMatch(&now)) {
        Status s = AsyncBgSaveDB();
        LOG(INFO) << "[server] Schedule to bgsave the db, result: " << s.Msg();
      }
      if (config_->dbsize_scan_cron.IsEnabled() && config_->dbsize_scan_cron.IsTimeMatch(&now)) {
        auto tokens = namespace_.List();
        std::vector<std::string> namespaces;

        // Number of namespaces (custom namespaces + default one)
        namespaces.reserve(tokens.size() + 1);
        for (auto &token : tokens) {
          namespaces.emplace_back(token.second);  // namespace
        }

        // add default namespace as fallback
        namespaces.emplace_back(kDefaultNamespace);

        for (auto &ns : namespaces) {
          Status s = AsyncScanDBSize(ns);
          LOG(INFO) << "[server] Schedule to recalculate the db size on namespace: " << ns << ", result: " << s.Msg();
        }
      }
    }
    // check every 10s
    if (counter != 0 && counter % 100 == 0) {
      Status s = AsyncPurgeOldBackups(config_->max_backup_to_keep, config_->max_backup_keep_hours);

      // Purge backup if needed, it will cost much disk space if we keep backup and full sync
      // checkpoints at the same time
      if (config_->purge_backup_on_fullsync && (storage->ExistCheckpoint() || storage->ExistSyncCheckpoint())) {
        s = AsyncPurgeOldBackups(0, 0);
      }
    }

    // No replica uses this checkpoint, we can remove it.
    if (counter != 0 && counter % 100 == 0) {
      int64_t create_time_secs = storage->GetCheckpointCreateTimeSecs();
      int64_t access_time_secs = storage->GetCheckpointAccessTimeSecs();

      if (storage->ExistCheckpoint()) {
        // TODO(shooterit): support to config the alive time of checkpoint
        int64_t now_secs = util::GetTimeStamp<std::chrono::seconds>();
        if ((GetFetchFileThreadNum() == 0 && now_secs - access_time_secs > 30) ||
            (now_secs - create_time_secs > 24 * 60 * 60)) {
          auto s = rocksdb::DestroyDB(config_->checkpoint_dir, rocksdb::Options());
          if (!s.ok()) {
            LOG(WARNING) << "[server] Fail to clean checkpoint, error: " << s.ToString();
          } else {
            LOG(INFO) << "[server] Clean checkpoint successfully";
          }
        }
      }
    }
    // check if DB need to be resumed every minute
    // Rocksdb has auto resume feature after retryable io error, earlier version(before v6.22.1) had
    // bug when encounter no space error. The current version fixes the no space error issue, but it
    // does not completely resolve, which still exists when encountered disk quota exceeded error.
    // In order to properly handle all possible situations on rocksdb, we manually resume here
    // when encountering no space error and disk quota exceeded error.
    if (counter != 0 && counter % 600 == 0 && storage->IsDBInRetryableIOError()) {
      auto s = storage->GetDB()->Resume();
      if (s.ok()) {
        LOG(WARNING) << "[server] Successfully resumed DB after retryable IO error";
      } else {
        LOG(ERROR) << "[server] Failed to resume DB after retryable IO error: " << s.ToString();
      }
      storage->SetDBInRetryableIOError(false);
    }

    // check if we need to clean up exited worker threads every 5s
    if (counter != 0 && counter % 50 == 0) {
      cleanupExitedWorkerThreads(false);
    }

    CleanupExitedSlaves();
    recordInstantaneousMetrics();
  }
}

void Server::GetRocksDBInfo(std::string *info) {
  std::ostringstream string_stream;
  rocksdb::DB *db = storage->GetDB();

  uint64_t memtable_sizes = 0, cur_memtable_sizes = 0, num_snapshots = 0, num_running_flushes = 0;
  uint64_t num_immutable_tables = 0, memtable_flush_pending = 0, compaction_pending = 0;
  uint64_t num_running_compaction = 0, num_live_versions = 0, num_super_version = 0, num_background_errors = 0;

  db->GetAggregatedIntProperty("rocksdb.num-snapshots", &num_snapshots);
  db->GetAggregatedIntProperty("rocksdb.size-all-mem-tables", &memtable_sizes);
  db->GetAggregatedIntProperty("rocksdb.cur-size-all-mem-tables", &cur_memtable_sizes);
  db->GetAggregatedIntProperty("rocksdb.num-running-flushes", &num_running_flushes);
  db->GetAggregatedIntProperty("rocksdb.num-immutable-mem-table", &num_immutable_tables);
  db->GetAggregatedIntProperty("rocksdb.mem-table-flush-pending", &memtable_flush_pending);
  db->GetAggregatedIntProperty("rocksdb.num-running-compactions", &num_running_compaction);
  db->GetAggregatedIntProperty("rocksdb.current-super-version-number", &num_super_version);
  db->GetAggregatedIntProperty("rocksdb.background-errors", &num_background_errors);
  db->GetAggregatedIntProperty("rocksdb.compaction-pending", &compaction_pending);
  db->GetAggregatedIntProperty("rocksdb.num-live-versions", &num_live_versions);

  string_stream << "# RocksDB\r\n";

  {
    // All column families share the same block cache, so it's good to count a single one.
    uint64_t block_cache_usage = 0;
    uint64_t block_cache_pinned_usage = 0;
    auto subkey_cf_handle = storage->GetCFHandle(ColumnFamilyID::PrimarySubkey);
    db->GetIntProperty(subkey_cf_handle, rocksdb::DB::Properties::kBlockCacheUsage, &block_cache_usage);
    string_stream << "block_cache_usage:" << block_cache_usage << "\r\n";
    db->GetIntProperty(subkey_cf_handle, rocksdb::DB::Properties::kBlockCachePinnedUsage, &block_cache_pinned_usage);
    string_stream << "block_cache_pinned_usage[" << subkey_cf_handle->GetName() << "]:" << block_cache_pinned_usage
                  << "\r\n";
  }

  for (const auto &cf_handle : *storage->GetCFHandles()) {
    uint64_t estimate_keys = 0;
    uint64_t index_and_filter_cache_usage = 0;
    std::map<std::string, std::string> cf_stats_map;
    db->GetIntProperty(cf_handle, rocksdb::DB::Properties::kEstimateNumKeys, &estimate_keys);
    string_stream << "estimate_keys[" << cf_handle->GetName() << "]:" << estimate_keys << "\r\n";
    db->GetIntProperty(cf_handle, rocksdb::DB::Properties::kEstimateTableReadersMem, &index_and_filter_cache_usage);
    string_stream << "index_and_filter_cache_usage[" << cf_handle->GetName() << "]:" << index_and_filter_cache_usage
                  << "\r\n";
    db->GetMapProperty(cf_handle, rocksdb::DB::Properties::kCFStats, &cf_stats_map);
    string_stream << "level0_file_limit_slowdown[" << cf_handle->GetName()
                  << "]:" << cf_stats_map["l0-file-count-limit-delays"] << "\r\n";
    string_stream << "level0_file_limit_stop[" << cf_handle->GetName()
                  << "]:" << cf_stats_map["l0-file-count-limit-stops"] << "\r\n";
    string_stream << "pending_compaction_bytes_slowdown[" << cf_handle->GetName()
                  << "]:" << cf_stats_map["pending-compaction-bytes-delays"] << "\r\n";
    string_stream << "pending_compaction_bytes_stop[" << cf_handle->GetName()
                  << "]:" << cf_stats_map["pending-compaction-bytes-stops"] << "\r\n";
    string_stream << "level0_file_limit_stop_with_ongoing_compaction[" << cf_handle->GetName()
                  << "]:" << cf_stats_map["cf-l0-file-count-limit-stops-with-ongoing-compaction"] << "\r\n";
    string_stream << "level0_file_limit_slowdown_with_ongoing_compaction[" << cf_handle->GetName()
                  << "]:" << cf_stats_map["cf-l0-file-count-limit-delays-with-ongoing-compaction"] << "\r\n";
    string_stream << "memtable_count_limit_slowdown[" << cf_handle->GetName()
                  << "]:" << cf_stats_map["memtable-limit-delays"] << "\r\n";
    string_stream << "memtable_count_limit_stop[" << cf_handle->GetName()
                  << "]:" << cf_stats_map["memtable-limit-stops"] << "\r\n";
  }

  auto rocksdb_stats = storage->GetDB()->GetDBOptions().statistics;
  if (rocksdb_stats) {
    std::map<std::string, uint32_t> block_cache_stats = {
        {"block_cache_hit", rocksdb::Tickers::BLOCK_CACHE_HIT},
        {"block_cache_index_hit", rocksdb::Tickers::BLOCK_CACHE_INDEX_HIT},
        {"block_cache_filter_hit", rocksdb::Tickers::BLOCK_CACHE_FILTER_HIT},
        {"block_cache_data_hit", rocksdb::Tickers::BLOCK_CACHE_DATA_HIT},
        {"block_cache_miss", rocksdb::Tickers::BLOCK_CACHE_MISS},
        {"block_cache_index_miss", rocksdb::Tickers::BLOCK_CACHE_INDEX_MISS},
        {"block_cache_filter_miss", rocksdb::Tickers::BLOCK_CACHE_FILTER_MISS},
        {"block_cache_data_miss", rocksdb::Tickers::BLOCK_CACHE_DATA_MISS},
    };
    for (const auto &iter : block_cache_stats) {
      string_stream << iter.first << ":" << rocksdb_stats->getTickerCount(iter.second) << "\r\n";
    }
  }

  string_stream << "all_mem_tables:" << memtable_sizes << "\r\n";
  string_stream << "cur_mem_tables:" << cur_memtable_sizes << "\r\n";
  string_stream << "snapshots:" << num_snapshots << "\r\n";
  string_stream << "num_immutable_tables:" << num_immutable_tables << "\r\n";
  string_stream << "num_running_flushes:" << num_running_flushes << "\r\n";
  string_stream << "memtable_flush_pending:" << memtable_flush_pending << "\r\n";
  string_stream << "compaction_pending:" << compaction_pending << "\r\n";
  string_stream << "num_running_compactions:" << num_running_compaction << "\r\n";
  string_stream << "num_live_versions:" << num_live_versions << "\r\n";
  string_stream << "num_super_version:" << num_super_version << "\r\n";
  string_stream << "num_background_errors:" << num_background_errors << "\r\n";
  auto db_stats = storage->GetDBStats();
  string_stream << "flush_count:" << db_stats->flush_count << "\r\n";
  string_stream << "compaction_count:" << db_stats->compaction_count << "\r\n";
  string_stream << "put_per_sec:" << stats.GetInstantaneousMetric(STATS_METRIC_ROCKSDB_PUT) << "\r\n";
  string_stream << "get_per_sec:"
                << stats.GetInstantaneousMetric(STATS_METRIC_ROCKSDB_GET) +
                       stats.GetInstantaneousMetric(STATS_METRIC_ROCKSDB_MULTIGET)
                << "\r\n";
  string_stream << "seek_per_sec:" << stats.GetInstantaneousMetric(STATS_METRIC_ROCKSDB_SEEK) << "\r\n";
  string_stream << "next_per_sec:" << stats.GetInstantaneousMetric(STATS_METRIC_ROCKSDB_NEXT) << "\r\n";
  string_stream << "prev_per_sec:" << stats.GetInstantaneousMetric(STATS_METRIC_ROCKSDB_PREV) << "\r\n";
  db_job_mu_.lock();
  string_stream << "is_bgsaving:" << (is_bgsave_in_progress_ ? "yes" : "no") << "\r\n";
  string_stream << "is_compacting:" << (db_compacting_ ? "yes" : "no") << "\r\n";
  db_job_mu_.unlock();

  *info = string_stream.str();
}

void Server::GetServerInfo(std::string *info) {
  static int call_uname = 1;
  static utsname name;
  if (call_uname) {
    /* Uname can be slow and is always the same output. Cache it. */
    uname(&name);
    call_uname = 0;
  }

  std::ostringstream string_stream;
  string_stream << "# Server\r\n";
  string_stream << "version:" << VERSION << "\r\n";
  string_stream << "kvrocks_version:" << VERSION << "\r\n";
  string_stream << "redis_version:" << REDIS_VERSION << "\r\n";
  string_stream << "git_sha1:" << GIT_COMMIT << "\r\n";
  string_stream << "kvrocks_git_sha1:" << GIT_COMMIT << "\r\n";
  string_stream << "redis_mode:" << (config_->cluster_enabled ? "cluster" : "standalone") << "\r\n";
  string_stream << "kvrocks_mode:" << (config_->cluster_enabled ? "cluster" : "standalone") << "\r\n";
  string_stream << "os:" << name.sysname << " " << name.release << " " << name.machine << "\r\n";
#ifdef __GNUC__
  string_stream << "gcc_version:" << __GNUC__ << "." << __GNUC_MINOR__ << "." << __GNUC_PATCHLEVEL__ << "\r\n";
#endif
#ifdef __clang__
  string_stream << "clang_version:" << __clang_major__ << "." << __clang_minor__ << "." << __clang_patchlevel__
                << "\r\n";
#endif
  string_stream << "arch_bits:" << sizeof(void *) * 8 << "\r\n";
  string_stream << "process_id:" << getpid() << "\r\n";
  string_stream << "tcp_port:" << config_->port << "\r\n";
  int64_t now_secs = util::GetTimeStamp<std::chrono::seconds>();
  string_stream << "uptime_in_seconds:" << now_secs - start_time_secs_ << "\r\n";
  string_stream << "uptime_in_days:" << (now_secs - start_time_secs_) / 86400 << "\r\n";
  *info = string_stream.str();
}

void Server::GetClientsInfo(std::string *info) {
  std::ostringstream string_stream;
  string_stream << "# Clients\r\n";
  string_stream << "maxclients:" << config_->maxclients << "\r\n";
  string_stream << "connected_clients:" << connected_clients_ << "\r\n";
  string_stream << "monitor_clients:" << monitor_clients_ << "\r\n";
  string_stream << "blocked_clients:" << blocked_clients_ << "\r\n";
  *info = string_stream.str();
}

void Server::GetMemoryInfo(std::string *info) {
  int64_t rss = Stats::GetMemoryRSS();
  int memory_lua = lua_gc(lua_, LUA_GCCOUNT, 0) * 1024;
  std::string used_memory_rss_human = util::BytesToHuman(rss);
  std::string used_memory_lua_human = util::BytesToHuman(memory_lua);

  std::ostringstream string_stream;
  string_stream << "# Memory\r\n";
  string_stream << "used_memory_rss:" << rss << "\r\n";
  string_stream << "used_memory_rss_human:" << used_memory_rss_human << "\r\n";
  string_stream << "used_memory_lua:" << memory_lua << "\r\n";
  string_stream << "used_memory_lua_human:" << used_memory_lua_human << "\r\n";
  string_stream << "used_memory_startup:" << memory_startup_use_.load(std::memory_order_relaxed) << "\r\n";
  *info = string_stream.str();
}

void Server::GetReplicationInfo(std::string *info) {
  std::ostringstream string_stream;
  string_stream << "# Replication\r\n";
  string_stream << "role:" << (IsSlave() ? "slave" : "master") << "\r\n";
  if (IsSlave()) {
    int64_t now_secs = util::GetTimeStamp<std::chrono::seconds>();
    string_stream << "master_host:" << master_host_ << "\r\n";
    string_stream << "master_port:" << master_port_ << "\r\n";
    ReplState state = GetReplicationState();
    string_stream << "master_link_status:" << (state == kReplConnected ? "up" : "down") << "\r\n";
    string_stream << "master_sync_unrecoverable_error:" << (state == kReplError ? "yes" : "no") << "\r\n";
    string_stream << "master_sync_in_progress:" << (state == kReplFetchMeta || state == kReplFetchSST) << "\r\n";
    string_stream << "master_last_io_seconds_ago:" << now_secs - replication_thread_->LastIOTimeSecs() << "\r\n";
    string_stream << "slave_repl_offset:" << storage->LatestSeqNumber() << "\r\n";
    string_stream << "slave_priority:" << config_->slave_priority << "\r\n";
  }

  int idx = 0;
  rocksdb::SequenceNumber latest_seq = storage->LatestSeqNumber();

  slave_threads_mu_.lock();
  string_stream << "connected_slaves:" << slave_threads_.size() << "\r\n";
  for (const auto &slave : slave_threads_) {
    if (slave->IsStopped()) continue;

    string_stream << "slave" << std::to_string(idx) << ":";
    string_stream << "ip=" << slave->GetConn()->GetAnnounceIP() << ",port=" << slave->GetConn()->GetAnnouncePort()
                  << ",offset=" << slave->GetCurrentReplSeq() << ",lag=" << latest_seq - slave->GetCurrentReplSeq()
                  << "\r\n";
    ++idx;
  }
  slave_threads_mu_.unlock();

  string_stream << "master_repl_offset:" << latest_seq << "\r\n";

  *info = string_stream.str();
}

void Server::GetRoleInfo(std::string *info) {
  if (IsSlave()) {
    std::vector<std::string> roles;
    roles.emplace_back("slave");
    roles.emplace_back(master_host_);
    roles.emplace_back(std::to_string(master_port_));

    auto state = GetReplicationState();
    if (state == kReplConnected) {
      roles.emplace_back("connected");
    } else if (state == kReplFetchMeta || state == kReplFetchSST) {
      roles.emplace_back("sync");
    } else {
      roles.emplace_back("connecting");
    }
    roles.emplace_back(std::to_string(storage->LatestSeqNumber()));
    *info = redis::ArrayOfBulkStrings(roles);
  } else {
    std::vector<std::string> list;

    slave_threads_mu_.lock();
    for (const auto &slave : slave_threads_) {
      if (slave->IsStopped()) continue;

      list.emplace_back(redis::ArrayOfBulkStrings({
          slave->GetConn()->GetAnnounceIP(),
          std::to_string(slave->GetConn()->GetListeningPort()),
          std::to_string(slave->GetCurrentReplSeq()),
      }));
    }
    slave_threads_mu_.unlock();

    auto multi_len = 2;
    if (list.size() > 0) {
      multi_len = 3;
    }
    info->append(redis::MultiLen(multi_len));
    info->append(redis::BulkString("master"));
    info->append(redis::BulkString(std::to_string(storage->LatestSeqNumber())));
    if (list.size() > 0) {
      info->append(redis::Array(list));
    }
  }
}

std::string Server::GetLastRandomKeyCursor() {
  std::string cursor;
  std::lock_guard<std::mutex> guard(last_random_key_cursor_mu_);
  cursor = last_random_key_cursor_;
  return cursor;
}

void Server::SetLastRandomKeyCursor(const std::string &cursor) {
  std::lock_guard<std::mutex> guard(last_random_key_cursor_mu_);
  last_random_key_cursor_ = cursor;
}

int64_t Server::GetCachedUnixTime() {
  if (unix_time_secs.load() == 0) {
    updateCachedTime();
  }
  return unix_time_secs.load();
}

int64_t Server::GetLastBgsaveTime() {
  std::lock_guard<std::mutex> lg(db_job_mu_);
  return last_bgsave_timestamp_secs_ == -1 ? start_time_secs_ : last_bgsave_timestamp_secs_;
}

void Server::GetStatsInfo(std::string *info) {
  std::ostringstream string_stream;
  string_stream << "# Stats\r\n";
  string_stream << "total_connections_received:" << total_clients_ << "\r\n";
  string_stream << "total_commands_processed:" << stats.total_calls << "\r\n";
  string_stream << "instantaneous_ops_per_sec:" << stats.GetInstantaneousMetric(STATS_METRIC_COMMAND) << "\r\n";
  string_stream << "total_net_input_bytes:" << stats.in_bytes << "\r\n";
  string_stream << "total_net_output_bytes:" << stats.out_bytes << "\r\n";
  string_stream << "instantaneous_input_kbps:"
                << static_cast<float>(stats.GetInstantaneousMetric(STATS_METRIC_NET_INPUT) / 1024) << "\r\n";
  string_stream << "instantaneous_output_kbps:"
                << static_cast<float>(stats.GetInstantaneousMetric(STATS_METRIC_NET_OUTPUT) / 1024) << "\r\n";
  string_stream << "sync_full:" << stats.fullsync_count << "\r\n";
  string_stream << "sync_partial_ok:" << stats.psync_ok_count << "\r\n";
  string_stream << "sync_partial_err:" << stats.psync_err_count << "\r\n";

  auto db_stats = storage->GetDBStats();
  string_stream << "keyspace_hits:" << db_stats->keyspace_hits << "\r\n";
  string_stream << "keyspace_misses:" << db_stats->keyspace_misses << "\r\n";

  {
    std::lock_guard<std::mutex> lg(pubsub_channels_mu_);
    string_stream << "pubsub_channels:" << pubsub_channels_.size() << "\r\n";
    string_stream << "pubsub_patterns:" << pubsub_patterns_.size() << "\r\n";
  }

  *info = string_stream.str();
}

void Server::GetCommandsStatsInfo(std::string *info) {
  std::ostringstream string_stream;
  string_stream << "# Commandstats\r\n";

  for (const auto &cmd_stat : stats.commands_stats) {
    auto calls = cmd_stat.second.calls.load();
    if (calls == 0) continue;

    auto latency = cmd_stat.second.latency.load();
    string_stream << "cmdstat_" << cmd_stat.first << ":calls=" << calls << ",usec=" << latency
                  << ",usec_per_call=" << static_cast<float>(latency / calls) << "\r\n";
  }

  *info = string_stream.str();
}

void Server::GetClusterInfo(std::string *info) {
  std::ostringstream string_stream;

  string_stream << "# Cluster\r\n";
  string_stream << "cluster_enabled:" << config_->cluster_enabled << "\r\n";

  *info = string_stream.str();
}

// WARNING: we must not access DB(i.e. RocksDB) when server is loading since
// DB is closed and the pointer is invalid. Server may crash if we access DB during loading.
// If you add new fields which access DB into INFO command output, make sure
// this section can't be shown when loading(i.e. !is_loading_).
void Server::GetInfo(const std::string &ns, const std::string &section, std::string *info, bool isAdmin) {
  info->clear();

  std::ostringstream string_stream;
  bool all = section == "all";
  int section_cnt = 0;

  if (all || section == "server") {
    std::string server_info;
    GetServerInfo(&server_info);
    if (section_cnt++) string_stream << "\r\n";
    string_stream << server_info;
  }

  if (all || section == "clients") {
    std::string clients_info;
    GetClientsInfo(&clients_info);
    if (section_cnt++) string_stream << "\r\n";
    string_stream << clients_info;
  }

  if (all || section == "memory") {
    std::string memory_info;
    GetMemoryInfo(&memory_info);
    if (section_cnt++) string_stream << "\r\n";
    string_stream << memory_info;
  }

  if (all || section == "persistence") {
    if (section_cnt++) string_stream << "\r\n";
    string_stream << "# Persistence\r\n";
    string_stream << "loading:" << is_loading_ << "\r\n";

    std::lock_guard<std::mutex> lg(db_job_mu_);
    string_stream << "bgsave_in_progress:" << (is_bgsave_in_progress_ ? 1 : 0) << "\r\n";
    string_stream << "last_bgsave_time:"
                  << (last_bgsave_timestamp_secs_ == -1 ? start_time_secs_ : last_bgsave_timestamp_secs_) << "\r\n";
    string_stream << "last_bgsave_status:" << last_bgsave_status_ << "\r\n";
    string_stream << "last_bgsave_time_sec:" << last_bgsave_duration_secs_ << "\r\n";
  }

  if (all || section == "stats") {
    std::string stats_info;
    GetStatsInfo(&stats_info);
    if (section_cnt++) string_stream << "\r\n";
    string_stream << stats_info;
  }

  // In replication section, we access DB, so we can't do that when loading
  if (!is_loading_ && (all || section == "replication")) {
    std::string replication_info;
    GetReplicationInfo(&replication_info);
    if (section_cnt++) string_stream << "\r\n";
    string_stream << replication_info;
  }

  if (all || section == "cpu") {
    rusage self_ru;
    getrusage(RUSAGE_SELF, &self_ru);
    if (section_cnt++) string_stream << "\r\n";
    string_stream << "# CPU\r\n";
    string_stream << "used_cpu_sys:"
                  << static_cast<float>(self_ru.ru_stime.tv_sec) +
                         static_cast<float>(self_ru.ru_stime.tv_usec / 1000000)
                  << "\r\n";
    string_stream << "used_cpu_user:"
                  << static_cast<float>(self_ru.ru_utime.tv_sec) +
                         static_cast<float>(self_ru.ru_utime.tv_usec / 1000000)
                  << "\r\n";
  }

  if (all || section == "commandstats") {
    std::string commands_stats_info;
    GetCommandsStatsInfo(&commands_stats_info);
    if (section_cnt++) string_stream << "\r\n";
    string_stream << commands_stats_info;
  }

  if (all || section == "cluster") {
    std::string cluster_info;
    GetClusterInfo(&cluster_info);
    if (section_cnt++) string_stream << "\r\n";
    string_stream << cluster_info;
  }

  // In keyspace section, we access DB, so we can't do that when loading
  if (!is_loading_ && (all || section == "keyspace")) {
    KeyNumStats stats;

<<<<<<< HEAD
    if (ns == kDefaultNamespace || isAdmin) {
          GetLatestKeyNumStats(kDefaultNamespace, &stats);
    } else {
          GetLatestKeyNumStats(ns, &stats);
    }
    
    time_t last_scan_time = GetLastScanTime(ns);
    tm last_scan_tm{};
=======
    // FIXME(mwish): output still requires std::tm.
    auto last_scan_time = static_cast<time_t>(GetLastScanTime(ns));
    std::tm last_scan_tm{};
>>>>>>> 57b47a00
    localtime_r(&last_scan_time, &last_scan_tm);

    if (section_cnt++) string_stream << "\r\n";
    string_stream << "# Keyspace\r\n";
    if (last_scan_time == 0) {
      string_stream << "# WARN: DBSIZE SCAN never performed yet\r\n";
    } else {
      string_stream << "# Last DBSIZE SCAN time: " << std::put_time(&last_scan_tm, "%a %b %e %H:%M:%S %Y") << "\r\n";
    }
    string_stream << "db0:keys=" << stats.n_key << ",expires=" << stats.n_expires << ",avg_ttl=" << stats.avg_ttl;
    
    if (ns == kDefaultNamespace || isAdmin) {
      string_stream << "db0";
    } else {
      string_stream << "db" << ns;  
    }

    string_stream << ":keys=" << stats.n_key << ",expires=" << stats.n_expires << ",avg_ttl=" << stats.avg_ttl
                  << ",expired=" << stats.n_expired << "\r\n";

    if (isAdmin) {
      KeyNumStats nstats;

      auto tokens = namespace_.List();

      for (const auto &iter : tokens) {
        string_stream << "db" << iter.second;  

        if (db_scan_infos_.find(iter.second) != db_scan_infos_.end()) {
          GetLatestKeyNumStats(iter.second, &nstats);
          string_stream << ":keys=" << nstats.n_key << ",expires=" << nstats.n_expires << ",avg_ttl=" << nstats.avg_ttl
                          << ",expired=" << nstats.n_expired << "\r\n";
        } else {
          string_stream << ":keys=-1,expires=-1,avg_ttl=-1"
                        << ",expired=-1\r\n";
        }
      }
    }

    string_stream << "sequence:" << storage->GetDB()->GetLatestSequenceNumber() << "\r\n";
    string_stream << "used_db_size:" << storage->GetTotalSize(ns) << "\r\n";
    string_stream << "max_db_size:" << config_->max_db_size * GiB << "\r\n";
    double used_percent = config_->max_db_size ? static_cast<double>(storage->GetTotalSize() * 100) /
                                                     static_cast<double>(config_->max_db_size * GiB)
                                               : 0;
    string_stream << "used_percent: " << used_percent << "%\r\n";

    struct statvfs stat;
    if (statvfs(config_->db_dir.c_str(), &stat) == 0) {
      auto disk_capacity = stat.f_blocks * stat.f_frsize;
      auto used_disk_size = (stat.f_blocks - stat.f_bavail) * stat.f_frsize;
      string_stream << "disk_capacity:" << disk_capacity << "\r\n";
      string_stream << "used_disk_size:" << used_disk_size << "\r\n";
      double used_disk_percent = static_cast<double>(used_disk_size * 100) / static_cast<double>(disk_capacity);
      string_stream << "used_disk_percent: " << used_disk_percent << "%\r\n";
    }
  }

  // In rocksdb section, we access DB, so we can't do that when loading
  if (!is_loading_ && (all || section == "rocksdb")) {
    std::string rocksdb_info;
    GetRocksDBInfo(&rocksdb_info);
    if (section_cnt++) string_stream << "\r\n";
    string_stream << rocksdb_info;
  }

  *info = string_stream.str();
}

std::string Server::GetRocksDBStatsJson() const {
  jsoncons::json stats_json;

  auto stats = storage->GetDB()->GetDBOptions().statistics;
  for (const auto &iter : rocksdb::TickersNameMap) {
    stats_json[iter.second] = stats->getTickerCount(iter.first);
  }

  for (const auto &iter : rocksdb::HistogramsNameMap) {
    rocksdb::HistogramData hist_data;
    stats->histogramData(iter.first, &hist_data);
    /* P50 P95 P99 P100 COUNT SUM */
    stats_json[iter.second] =
        jsoncons::json(jsoncons::json_array_arg, {hist_data.median, hist_data.percentile95, hist_data.percentile99,
                                                  hist_data.max, hist_data.count, hist_data.sum});
  }

  return stats_json.to_string();
}

// This function is called by replication thread when finished fetching all files from its master.
// Before restoring the db from backup or checkpoint, we should
// guarantee other threads don't access DB and its column families, then close db.
void Server::PrepareRestoreDB() {
  // Stop feeding slaves thread
  LOG(INFO) << "[server] Disconnecting slaves...";
  DisconnectSlaves();

  // Stop task runner
  LOG(INFO) << "[server] Stopping the task runner and clear task queue...";
  task_runner_.Cancel();
  if (auto s = task_runner_.Join(); !s) {
    LOG(WARNING) << "[server] " << s.Msg();
  }

  // If the DB is restored, the object 'db_' will be destroyed, but
  // 'db_' will be accessed in data migration task. To avoid wrong
  // accessing, data migration task should be stopped before restoring DB
  WaitNoMigrateProcessing();

  // To guarantee work threads don't access DB, we should release 'ExclusivityGuard'
  // ASAP to avoid user can't receive responses for long time, because the following
  // 'CloseDB' may cost much time to acquire DB mutex.
  LOG(INFO) << "[server] Waiting workers for finishing executing commands...";
  {
    auto exclusivity = WorkExclusivityGuard();
    is_loading_ = true;
  }

  // Cron thread, compaction checker thread, full synchronization thread
  // may always run in the background, we need to close db, so they don't actually work.
  LOG(INFO) << "[server] Waiting for closing DB...";
  storage->CloseDB();
}

void Server::WaitNoMigrateProcessing() {
  if (config_->cluster_enabled) {
    LOG(INFO) << "[server] Waiting until no migration task is running...";
    slot_migrator->SetStopMigrationFlag(true);
    while (slot_migrator->GetCurrentSlotMigrationStage() != SlotMigrationStage::kNone) {
      usleep(500);
    }
  }
}

Status Server::AsyncCompactDB(const std::string &begin_key, const std::string &end_key) {
  if (is_loading_) {
    return {Status::NotOK, "loading in-progress"};
  }

  std::lock_guard<std::mutex> lg(db_job_mu_);
  if (db_compacting_) {
    return {Status::NotOK, "compact in-progress"};
  }

  db_compacting_ = true;

  return task_runner_.TryPublish([begin_key, end_key, this] {
    std::unique_ptr<Slice> begin = nullptr, end = nullptr;
    if (!begin_key.empty()) begin = std::make_unique<Slice>(begin_key);
    if (!end_key.empty()) end = std::make_unique<Slice>(end_key);

    auto s = storage->Compact(nullptr, begin.get(), end.get());
    if (!s.ok()) {
      LOG(ERROR) << "[task runner] Failed to do compaction: " << s.ToString();
    }

    std::lock_guard<std::mutex> lg(db_job_mu_);
    db_compacting_ = false;
  });
}

Status Server::AsyncBgSaveDB() {
  std::lock_guard<std::mutex> lg(db_job_mu_);
  if (is_bgsave_in_progress_) {
    return {Status::NotOK, "bgsave in-progress"};
  }

  is_bgsave_in_progress_ = true;

  return task_runner_.TryPublish([this] {
    auto start_bgsave_time_secs = util::GetTimeStamp<std::chrono::seconds>();
    Status s = storage->CreateBackup();
    auto stop_bgsave_time_secs = util::GetTimeStamp<std::chrono::seconds>();

    std::lock_guard<std::mutex> lg(db_job_mu_);
    is_bgsave_in_progress_ = false;
    last_bgsave_timestamp_secs_ = start_bgsave_time_secs;
    last_bgsave_status_ = s.IsOK() ? "ok" : "err";
    last_bgsave_duration_secs_ = stop_bgsave_time_secs - start_bgsave_time_secs;
  });
}

Status Server::AsyncPurgeOldBackups(uint32_t num_backups_to_keep, uint32_t backup_max_keep_hours) {
  return task_runner_.TryPublish([num_backups_to_keep, backup_max_keep_hours, this] {
    storage->PurgeOldBackups(num_backups_to_keep, backup_max_keep_hours);
  });
}

Status Server::AsyncScanDBSize(const std::string &ns) {
  std::lock_guard<std::mutex> lg(db_job_mu_);

  if (auto iter = db_scan_infos_.find(ns); iter == db_scan_infos_.end()) {
    db_scan_infos_[ns] = DBScanInfo{};
  }

  if (db_scan_infos_[ns].is_scanning) {
    return {Status::NotOK, "scanning the db now"};
  }

  db_scan_infos_[ns].is_scanning = true;

  return task_runner_.TryPublish([ns, this] {
    redis::Database db(storage, ns);

    KeyNumStats stats;
    auto s = db.GetKeyNumStats("", &stats);
    if (!s.ok()) {
      LOG(ERROR) << "failed to retrieve key num stats: " << s.ToString();
    }

    std::lock_guard<std::mutex> lg(db_job_mu_);

    db_scan_infos_[ns].key_num_stats = stats;
    db_scan_infos_[ns].last_scan_time_secs = util::GetTimeStamp();
    db_scan_infos_[ns].is_scanning = false;
  });
}

Status Server::autoResizeBlockAndSST() {
  auto total_size = storage->GetTotalSize(kDefaultNamespace);
  uint64_t total_keys = 0, estimate_keys = 0;
  for (const auto &cf_handle : *storage->GetCFHandles()) {
    storage->GetDB()->GetIntProperty(cf_handle, "rocksdb.estimate-num-keys", &estimate_keys);
    total_keys += estimate_keys;
  }

  if (total_size == 0 || total_keys == 0) {
    return Status::OK();
  }

  auto average_kv_size = total_size / total_keys;
  int target_file_size_base = 0;
  int block_size = 0;
  if (average_kv_size > 512 * KiB) {
    target_file_size_base = 1024;
    block_size = 1 * MiB;
  } else if (average_kv_size > 256 * KiB) {
    target_file_size_base = 512;
    block_size = 512 * KiB;
  } else if (average_kv_size > 32 * KiB) {
    target_file_size_base = 256;
    block_size = 256 * KiB;
  } else if (average_kv_size > 1 * KiB) {
    target_file_size_base = 128;
    block_size = 32 * KiB;
  } else if (average_kv_size > 128) {
    target_file_size_base = 64;
    block_size = 8 * KiB;
  } else {
    target_file_size_base = 16;
    block_size = 2 * KiB;
  }

  if (target_file_size_base == config_->rocks_db.target_file_size_base &&
      target_file_size_base == config_->rocks_db.write_buffer_size && block_size == config_->rocks_db.block_size) {
    return Status::OK();
  }

  if (target_file_size_base != config_->rocks_db.target_file_size_base) {
    auto old_target_file_size_base = config_->rocks_db.target_file_size_base;
    auto s = config_->Set(this, "rocksdb.target_file_size_base", std::to_string(target_file_size_base));
    LOG(INFO) << "[server] Resize rocksdb.target_file_size_base from " << old_target_file_size_base << " to "
              << target_file_size_base << ", average_kv_size: " << average_kv_size << ", total_size: " << total_size
              << ", total_keys: " << total_keys << ", result: " << s.Msg();
    if (!s.IsOK()) {
      return s;
    }
  }

  if (target_file_size_base != config_->rocks_db.write_buffer_size) {
    auto old_write_buffer_size = config_->rocks_db.write_buffer_size;
    auto s = config_->Set(this, "rocksdb.write_buffer_size", std::to_string(target_file_size_base));
    LOG(INFO) << "[server] Resize rocksdb.write_buffer_size from " << old_write_buffer_size << " to "
              << target_file_size_base << ", average_kv_size: " << average_kv_size << ", total_size: " << total_size
              << ", total_keys: " << total_keys << ", result: " << s.Msg();
    if (!s.IsOK()) {
      return s;
    }
  }

  if (block_size != config_->rocks_db.block_size) {
    auto s = storage->SetOptionForAllColumnFamilies("table_factory.block_size", std::to_string(block_size));
    LOG(INFO) << "[server] Resize rocksdb.block_size from " << config_->rocks_db.block_size << " to " << block_size
              << ", average_kv_size: " << average_kv_size << ", total_size: " << total_size
              << ", total_keys: " << total_keys << ", result: " << s.Msg();
    if (!s.IsOK()) {
      return s;
    }

    config_->rocks_db.block_size = block_size;
  }

  auto s = config_->Rewrite(namespace_.List());
  LOG(INFO) << "[server] Rewrite config, result: " << s.Msg();

  return Status::OK();
}

void Server::GetLatestKeyNumStats(const std::string &ns, KeyNumStats *stats) {
  auto iter = db_scan_infos_.find(ns);
  if (iter != db_scan_infos_.end()) {
    std::lock_guard<std::mutex> lg(db_job_mu_);
    *stats = iter->second.key_num_stats;
  }
}

int64_t Server::GetLastScanTime(const std::string &ns) const {
  auto iter = db_scan_infos_.find(ns);
  if (iter != db_scan_infos_.end()) {
    return iter->second.last_scan_time_secs;
  }
  return 0;
}

void Server::SlowlogPushEntryIfNeeded(const std::vector<std::string> *args, uint64_t duration,
                                      const redis::Connection *conn) {
  int64_t threshold = config_->slowlog_log_slower_than;
  if (threshold < 0 || static_cast<int64_t>(duration) < threshold) return;

  auto entry = std::make_unique<SlowEntry>();
  size_t argc = args->size() > kSlowLogMaxArgc ? kSlowLogMaxArgc : args->size();
  for (size_t i = 0; i < argc; i++) {
    if (argc != args->size() && i == argc - 1) {
      entry->args.emplace_back(fmt::format("... ({} more arguments)", args->size() - argc + 1));
      break;
    }

    if ((*args)[i].length() <= kSlowLogMaxString) {
      entry->args.emplace_back((*args)[i]);
    } else {
      entry->args.emplace_back(fmt::format("{}... ({} more bytes)", (*args)[i].substr(0, kSlowLogMaxString),
                                           (*args)[i].length() - kSlowLogMaxString));
    }
  }

  entry->duration = duration;
  entry->client_name = conn->GetName();
  entry->ip = conn->GetIP();
  entry->port = conn->GetPort();
  slow_log_.PushEntry(std::move(entry));
}

std::string Server::GetClientsStr() {
  std::string clients;
  for (const auto &t : worker_threads_) {
    clients.append(t->GetWorker()->GetClientsStr());
  }

  std::lock_guard<std::mutex> guard(slave_threads_mu_);

  for (const auto &st : slave_threads_) {
    clients.append(st->GetConn()->ToString());
  }

  return clients;
}

void Server::KillClient(int64_t *killed, const std::string &addr, uint64_t id, uint64_t type, bool skipme,
                        redis::Connection *conn) {
  *killed = 0;

  // Normal clients and pubsub clients
  for (const auto &t : worker_threads_) {
    int64_t killed_in_worker = 0;
    t->GetWorker()->KillClient(conn, id, addr, type, skipme, &killed_in_worker);
    *killed += killed_in_worker;
  }

  // Slave clients
  slave_threads_mu_.lock();
  for (const auto &st : slave_threads_) {
    if ((type & kTypeSlave) ||
        (!addr.empty() && (st->GetConn()->GetAddr() == addr || st->GetConn()->GetAnnounceAddr() == addr)) ||
        (id != 0 && st->GetConn()->GetID() == id)) {
      st->Stop();
      (*killed)++;
    }
  }
  slave_threads_mu_.unlock();

  // Master client
  if (IsSlave() &&
      (type & kTypeMaster || (!addr.empty() && addr == master_host_ + ":" + std::to_string(master_port_)))) {
    // Stop replication thread and start a new one to replicate
    if (auto s = AddMaster(master_host_, master_port_, true); !s.IsOK()) {
      LOG(ERROR) << "[server] Failed to add master " << master_host_ << ":" << master_port_
                 << " with error: " << s.Msg();
    }
    (*killed)++;
  }
}

ReplState Server::GetReplicationState() {
  std::lock_guard<std::mutex> guard(slaveof_mu_);
  if (IsSlave() && replication_thread_) {
    return replication_thread_->State();
  }
  return kReplConnecting;
}

StatusOr<std::unique_ptr<redis::Commander>> Server::LookupAndCreateCommand(const std::string &cmd_name) {
  if (cmd_name.empty()) return {Status::RedisUnknownCmd};

  auto commands = redis::CommandTable::Get();
  auto cmd_iter = commands->find(util::ToLower(cmd_name));
  if (cmd_iter == commands->end()) {
    return {Status::RedisUnknownCmd};
  }

  auto cmd_attr = cmd_iter->second;
  auto cmd = cmd_attr->factory();
  cmd->SetAttributes(cmd_attr);

  return std::move(cmd);
}

Status Server::ScriptExists(const std::string &sha) {
  if (lua::ScriptExists(lua_, sha)) {
    return Status::OK();
  }

  std::string body;
  return ScriptGet(sha, &body);
}

Status Server::ScriptGet(const std::string &sha, std::string *body) const {
  std::string func_name = engine::kLuaFuncSHAPrefix + sha;
  auto cf = storage->GetCFHandle(ColumnFamilyID::Propagate);
  auto s = storage->Get(rocksdb::ReadOptions(), cf, func_name, body);
  if (!s.ok()) {
    return {s.IsNotFound() ? Status::NotFound : Status::NotOK, s.ToString()};
  }
  return Status::OK();
}

Status Server::ScriptSet(const std::string &sha, const std::string &body) const {
  std::string func_name = engine::kLuaFuncSHAPrefix + sha;
  return storage->WriteToPropagateCF(func_name, body);
}

Status Server::FunctionGetCode(const std::string &lib, std::string *code) const {
  std::string func_name = engine::kLuaLibCodePrefix + lib;
  auto cf = storage->GetCFHandle(ColumnFamilyID::Propagate);
  auto s = storage->Get(rocksdb::ReadOptions(), cf, func_name, code);
  if (!s.ok()) {
    return {s.IsNotFound() ? Status::NotFound : Status::NotOK, s.ToString()};
  }
  return Status::OK();
}

Status Server::FunctionGetLib(const std::string &func, std::string *lib) const {
  std::string func_name = engine::kLuaFuncLibPrefix + func;
  auto cf = storage->GetCFHandle(ColumnFamilyID::Propagate);
  auto s = storage->Get(rocksdb::ReadOptions(), cf, func_name, lib);
  if (!s.ok()) {
    return {s.IsNotFound() ? Status::NotFound : Status::NotOK, s.ToString()};
  }
  return Status::OK();
}

Status Server::FunctionSetCode(const std::string &lib, const std::string &code) const {
  std::string func_name = engine::kLuaLibCodePrefix + lib;
  return storage->WriteToPropagateCF(func_name, code);
}

Status Server::FunctionSetLib(const std::string &func, const std::string &lib) const {
  std::string func_name = engine::kLuaFuncLibPrefix + func;
  return storage->WriteToPropagateCF(func_name, lib);
}

void Server::ScriptReset() {
  auto lua = lua_.exchange(lua::CreateState(this));
  lua::DestroyState(lua);
}

Status Server::ScriptFlush() {
  auto cf = storage->GetCFHandle(ColumnFamilyID::Propagate);
  auto s = storage->FlushScripts(storage->DefaultWriteOptions(), cf);
  if (!s.ok()) return {Status::NotOK, s.ToString()};
  ScriptReset();
  return Status::OK();
}

// Generally, we store data into RocksDB and just replicate WAL instead of propagating
// commands. But sometimes, we need to update inner states or do special operations
// for specific commands, such as `script flush`.
// channel: we put the same function commands into one channel to handle uniformly
// tokens: the serialized commands
Status Server::Propagate(const std::string &channel, const std::vector<std::string> &tokens) const {
  std::string value = redis::MultiLen(tokens.size());
  for (const auto &iter : tokens) {
    value += redis::BulkString(iter);
  }
  return storage->WriteToPropagateCF(channel, value);
}

Status Server::ExecPropagateScriptCommand(const std::vector<std::string> &tokens) {
  auto subcommand = util::ToLower(tokens[1]);
  if (subcommand == "flush") {
    ScriptReset();
  }
  return Status::OK();
}

Status Server::ExecPropagatedCommand(const std::vector<std::string> &tokens) {
  if (tokens.empty()) return Status::OK();

  auto command = util::ToLower(tokens[0]);
  if (command == "script" && tokens.size() >= 2) {
    return ExecPropagateScriptCommand(tokens);
  }

  return Status::OK();
}

// AdjustOpenFilesLimit only try best to raise the max open files according to
// the max clients and RocksDB open file configuration. It also reserves a number
// of file descriptors(128) for extra operations of persistence, listening sockets,
// log files and so forth.
void Server::AdjustOpenFilesLimit() {
  const int min_reserved_fds = 128;
  auto rocksdb_max_open_file = static_cast<rlim_t>(config_->rocks_db.max_open_files);
  auto max_clients = static_cast<rlim_t>(config_->maxclients);
  auto max_files = max_clients + rocksdb_max_open_file + min_reserved_fds;

  rlimit limit;
  if (getrlimit(RLIMIT_NOFILE, &limit) == -1) {
    return;
  }

  rlim_t old_limit = limit.rlim_cur;
  // Set the max number of files only if the current limit is not enough
  if (old_limit >= max_files) {
    return;
  }

  int setrlimit_error = 0;
  rlim_t best_limit = max_files;

  while (best_limit > old_limit) {
    limit.rlim_cur = best_limit;
    limit.rlim_max = best_limit;
    if (setrlimit(RLIMIT_NOFILE, &limit) != -1) break;

    setrlimit_error = errno;

    rlim_t decr_step = 16;
    if (best_limit < decr_step) {
      best_limit = old_limit;
      break;
    }

    best_limit -= decr_step;
  }

  if (best_limit < old_limit) best_limit = old_limit;

  if (best_limit < max_files) {
    if (best_limit <= static_cast<int>(min_reserved_fds)) {
      LOG(WARNING) << "[server] Your current 'ulimit -n' of " << old_limit << " is not enough for the server to start."
                   << "Please increase your open file limit to at least " << max_files << ". Exiting.";
      exit(1);
    }

    LOG(WARNING) << "[server] You requested max clients of " << max_clients << " and RocksDB max open files of "
                 << rocksdb_max_open_file << " requiring at least " << max_files << " max file descriptors.";
    LOG(WARNING) << "[server] Server can't set maximum open files to " << max_files
                 << " because of OS error: " << strerror(setrlimit_error);
  } else {
    LOG(WARNING) << "[server] Increased maximum number of open files to " << max_files << " (it's originally set to "
                 << old_limit << ")";
  }
}

void Server::AdjustWorkerThreads() {
  auto new_worker_threads = static_cast<size_t>(config_->workers);
  if (new_worker_threads == worker_threads_.size()) {
    return;
  }
  size_t delta = 0;
  if (new_worker_threads > worker_threads_.size()) {
    delta = new_worker_threads - worker_threads_.size();
    increaseWorkerThreads(delta);
    LOG(INFO) << "[server] Increase worker threads from " << worker_threads_.size() << " to " << new_worker_threads;
    return;
  }

  delta = worker_threads_.size() - new_worker_threads;
  LOG(INFO) << "[server] Decrease worker threads from " << worker_threads_.size() << " to " << new_worker_threads;
  decreaseWorkerThreads(delta);
}

void Server::increaseWorkerThreads(size_t delta) {
  for (size_t i = 0; i < delta; i++) {
    auto worker = std::make_unique<Worker>(this, config_);
    auto worker_thread = std::make_unique<WorkerThread>(std::move(worker));
    worker_thread->Start();
    worker_threads_.emplace_back(std::move(worker_thread));
  }
}

void Server::decreaseWorkerThreads(size_t delta) {
  auto current_worker_threads = worker_threads_.size();
  DCHECK(current_worker_threads > delta);
  auto remain_worker_threads = current_worker_threads - delta;
  for (size_t i = remain_worker_threads; i < current_worker_threads; i++) {
    // Unix socket will be listening on the first worker,
    // so it MUST remove workers from the end of the vector.
    // Otherwise, the unix socket will be closed.
    auto worker_thread = std::move(worker_threads_.back());
    worker_threads_.pop_back();
    // Migrate connections to other workers before stopping the worker,
    // we use round-robin to choose the target worker here.
    auto connections = worker_thread->GetWorker()->GetConnections();
    for (const auto &iter : connections) {
      auto target_worker = worker_threads_[iter.first % remain_worker_threads]->GetWorker();
      worker_thread->GetWorker()->MigrateConnection(target_worker, iter.second);
    }
    worker_thread->Stop(10 /* graceful timeout */);
    // Don't join the worker thread here, because it may join itself.
    recycle_worker_threads_.push(std::move(worker_thread));
  }
}

void Server::cleanupExitedWorkerThreads(bool force) {
  std::unique_ptr<WorkerThread> worker_thread = nullptr;
  auto total = recycle_worker_threads_.unsafe_size();
  for (size_t i = 0; i < total; i++) {
    if (!recycle_worker_threads_.try_pop(worker_thread)) {
      break;
    }
    if (worker_thread->IsTerminated() || force) {
      worker_thread->Join();
      worker_thread.reset();
    } else {
      // Push the worker thread back to the queue if it's still running.
      recycle_worker_threads_.push(std::move(worker_thread));
    }
  }
}

std::string ServerLogData::Encode() const {
  if (type_ == kReplIdLog) {
    return std::string(1, kReplIdTag) + " " + content_;
  }
  return content_;
}

Status ServerLogData::Decode(const rocksdb::Slice &blob) {
  if (blob.size() == 0) {
    return {Status::NotOK};
  }

  const char *header = blob.data();
  // Only support `kReplIdTag` now
  if (*header == kReplIdTag && blob.size() == 2 + kReplIdLength) {
    type_ = kReplIdLog;
    content_ = std::string(blob.data() + 2, blob.size() - 2);
    return Status::OK();
  }
  return {Status::NotOK};
}

void Server::updateWatchedKeysFromRange(const std::vector<std::string> &args, const redis::CommandKeyRange &range) {
  std::shared_lock lock(watched_key_mutex_);

  for (size_t i = range.first_key; range.last_key > 0 ? i <= size_t(range.last_key) : i <= args.size() + range.last_key;
       i += range.key_step) {
    if (auto iter = watched_key_map_.find(args[i]); iter != watched_key_map_.end()) {
      for (auto *conn : iter->second) {
        conn->watched_keys_modified = true;
      }
    }
  }
}

void Server::updateAllWatchedKeys() {
  std::shared_lock lock(watched_key_mutex_);

  for (auto &[_, conn_map] : watched_key_map_) {
    for (auto *conn : conn_map) {
      conn->watched_keys_modified = true;
    }
  }
}

void Server::UpdateWatchedKeysFromArgs(const std::vector<std::string> &args, const redis::CommandAttributes &attr) {
  if ((attr.flags & redis::kCmdWrite) && watched_key_size_ > 0) {
    if (attr.key_range.first_key > 0) {
      updateWatchedKeysFromRange(args, attr.key_range);
    } else if (attr.key_range.first_key == -1) {
      redis::CommandKeyRange range = attr.key_range_gen(args);

      if (range.first_key > 0) {
        updateWatchedKeysFromRange(args, range);
      }
    } else if (attr.key_range.first_key == -2) {
      std::vector<redis::CommandKeyRange> vec_range = attr.key_range_vec_gen(args);

      for (const auto &range : vec_range) {
        if (range.first_key > 0) {
          updateWatchedKeysFromRange(args, range);
        }
      }

    } else {
      // support commands like flushdb (write flag && key range {0,0,0})
      updateAllWatchedKeys();
    }
  }
}

void Server::UpdateWatchedKeysManually(const std::vector<std::string> &keys) {
  std::shared_lock lock(watched_key_mutex_);

  for (const auto &key : keys) {
    if (auto iter = watched_key_map_.find(key); iter != watched_key_map_.end()) {
      for (auto *conn : iter->second) {
        conn->watched_keys_modified = true;
      }
    }
  }
}

void Server::WatchKey(redis::Connection *conn, const std::vector<std::string> &keys) {
  std::unique_lock lock(watched_key_mutex_);

  for (const auto &key : keys) {
    if (auto iter = watched_key_map_.find(key); iter != watched_key_map_.end()) {
      iter->second.emplace(conn);
    } else {
      watched_key_map_.emplace(key, std::set<redis::Connection *>{conn});
    }

    conn->watched_keys.insert(key);
  }

  watched_key_size_ = watched_key_map_.size();
}

bool Server::IsWatchedKeysModified(redis::Connection *conn) { return conn->watched_keys_modified; }

void Server::ResetWatchedKeys(redis::Connection *conn) {
  if (watched_key_size_ != 0) {
    std::unique_lock lock(watched_key_mutex_);

    for (const auto &key : conn->watched_keys) {
      if (auto iter = watched_key_map_.find(key); iter != watched_key_map_.end()) {
        iter->second.erase(conn);

        if (iter->second.empty()) {
          watched_key_map_.erase(iter);
        }
      }
    }

    conn->watched_keys.clear();
    conn->watched_keys_modified = false;
    watched_key_size_ = watched_key_map_.size();
  }
}

std::list<std::pair<std::string, uint32_t>> Server::GetSlaveHostAndPort() {
  std::list<std::pair<std::string, uint32_t>> result;
  slave_threads_mu_.lock();
  for (const auto &slave : slave_threads_) {
    if (slave->IsStopped()) continue;
    std::pair<std::string, int> host_port_pair = {slave->GetConn()->GetAnnounceIP(),
                                                  slave->GetConn()->GetListeningPort()};
    result.emplace_back(host_port_pair);
  }
  slave_threads_mu_.unlock();
  return result;
}

// The numeric cursor consists of a 16-bit counter, a 16-bit time stamp, a 29-bit hash,and a 3-bit cursor type. The
// hash is used to prevent information leakage. The time_stamp is used to prevent the generation of the same cursor in
// the extremely short period before and after a restart.
NumberCursor::NumberCursor(CursorType cursor_type, uint16_t counter, const std::string &key_name) {
  auto hash = static_cast<uint32_t>(std::hash<std::string>{}(key_name));
  auto time_stamp = static_cast<uint16_t>(util::GetTimeStamp());
  // make hash top 3-bit zero
  constexpr uint64_t hash_mask = 0x1FFFFFFFFFFFFFFF;
  cursor_ = static_cast<uint64_t>(counter) | static_cast<uint64_t>(time_stamp) << 16 |
            (static_cast<uint64_t>(hash) << 32 & hash_mask) | static_cast<uint64_t>(cursor_type) << 61;
}

bool NumberCursor::IsMatch(const CursorDictElement &element, CursorType cursor_type) const {
  return cursor_ == element.cursor.cursor_ && cursor_type == getCursorType();
}

std::string Server::GenerateCursorFromKeyName(const std::string &key_name, CursorType cursor_type, const char *prefix) {
  if (!config_->redis_cursor_compatible) {
    // add prefix for SCAN
    return prefix + key_name;
  }
  auto counter = cursor_counter_.fetch_add(1);
  auto number_cursor = NumberCursor(cursor_type, counter, key_name);
  cursor_dict_->at(number_cursor.GetIndex()) = {number_cursor, key_name};
  return number_cursor.ToString();
}

std::string Server::GetKeyNameFromCursor(const std::string &cursor, CursorType cursor_type) {
  // When cursor is 0, cursor string is empty
  if (cursor.empty() || !config_->redis_cursor_compatible) {
    return cursor;
  }

  auto s = ParseInt<uint64_t>(cursor, 10);
  // When Cursor 0 or not a Integer return empty string.
  // Although the parameter 'cursor' is not expected to be 0, we still added a check for 0 to increase the robustness of
  // the code.
  if (!s.IsOK() || *s == 0) {
    return {};
  }
  auto number_cursor = NumberCursor(*s);
  // Because the index information is fully stored in the cursor, we can directly obtain the index from the cursor.
  auto item = cursor_dict_->at(number_cursor.GetIndex());
  if (number_cursor.IsMatch(item, cursor_type)) {
    return item.key_name;
  }

  return {};
}

AuthResult Server::AuthenticateUser(const std::string &user_password, std::string *ns) {
  const auto &requirepass = GetConfig()->requirepass;
  if (requirepass.empty()) {
    return AuthResult::NO_REQUIRE_PASS;
  }

  auto get_ns = GetNamespace()->GetByToken(user_password);
  if (get_ns.IsOK()) {
    *ns = get_ns.GetValue();
    return AuthResult::IS_USER;
  }

  if (user_password != requirepass) {
    return AuthResult::INVALID_PASSWORD;
  }
  *ns = kDefaultNamespace;
  return AuthResult::IS_ADMIN;
}<|MERGE_RESOLUTION|>--- conflicted
+++ resolved
@@ -1266,20 +1266,17 @@
   if (!is_loading_ && (all || section == "keyspace")) {
     KeyNumStats stats;
 
-<<<<<<< HEAD
     if (ns == kDefaultNamespace || isAdmin) {
           GetLatestKeyNumStats(kDefaultNamespace, &stats);
     } else {
           GetLatestKeyNumStats(ns, &stats);
     }
     
-    time_t last_scan_time = GetLastScanTime(ns);
-    tm last_scan_tm{};
-=======
+    //time_t last_scan_time = GetLastScanTime(ns);
+    //tm last_scan_tm{};
     // FIXME(mwish): output still requires std::tm.
     auto last_scan_time = static_cast<time_t>(GetLastScanTime(ns));
     std::tm last_scan_tm{};
->>>>>>> 57b47a00
     localtime_r(&last_scan_time, &last_scan_tm);
 
     if (section_cnt++) string_stream << "\r\n";
